--- conflicted
+++ resolved
@@ -1,11 +1,8 @@
 package settings
 
 import (
-<<<<<<< HEAD
-=======
 	"encoding/json"
 	"errors"
->>>>>>> 3fdbab60
 	"fmt"
 	"io/ioutil"
 	"os"
@@ -71,7 +68,6 @@
 	ct := reflect.TypeOf(t)
 
 	if ct.Kind() == reflect.Ptr {
-
 	}
 
 	if ct.Kind() != reflect.Struct {
@@ -141,22 +137,5 @@
 		return err
 	}
 
-<<<<<<< HEAD
-func applyDefaultsMap(d map[string]interface{}, s *interface{}) error {
-	// only iterate if d contains values
-	if len(d) != 0 {
-		// create a map to hold the options and assign
-		// to the passed in empty interface, making it a map
-		map1 := map[string]interface{}{}
-		for k, v := range d {
-			map1[k] = v
-		}
-		*s = map1
-		return nil
-	}
-
-	return fmt.Errorf("empty map %q", d)
-=======
 	return nil
->>>>>>> 3fdbab60
 }