package settings

import (
	"os"
	"reflect"
	"strings"
	"testing"
)

type config struct {
	Name    string `yaml:"name"`
	Version string `yaml:"version"`
	Nested  struct {
		Name        string `yaml:"name"`
		Number      int    `yaml:"number"`
		NestedAgain struct {
			Desc string `yaml:"desc"`
		} `yaml:"nestedAgain"`
	} `yaml:"nested"`
	Numbers struct {
		V8  int8    `yaml:"v8"`
		V16 int16   `yaml:"v16"`
		V32 int32   `yaml:"v32"`
		V64 int64   `yaml:"v64"`
		U8  uint8   `yaml:"u8"`
		U16 uint16  `yaml:"u16"`
		U32 uint32  `yaml:"u32"`
		U64 uint64  `yaml:"u64"`
		F32 float32 `yaml:"f32"`
		F64 float64 `yaml:"f64"`
	} `yaml:"numbers"`
	Lists struct {
		LuckyNumbers []int     `yaml:"luckyNumbers"`
		Animals      []string  `yaml:"animals"`
		Dollars      []float32 `yaml:"dollars"`
	} `yaml:"lists"`
}

func TestGather(t *testing.T) {
	type args struct {
		opts ReadOptions
		out  interface{}
	}
	tests := []struct {
		name    string
		args    args
		wantErr bool
	}{
		{
			"nil interface",
			args{
				opts: Options(),
				out:  nil,
			},
			true,
		},
		{
			"blank interface",
			args{
				opts: Options(),
				out:  map[string]interface{}{},
			},
			true,
		},
		{
			"string interface",
			args{
				opts: Options(),
				out:  map[string]string{},
			},
			true,
		},
	}
	for _, tt := range tests {
		t.Run(tt.name, func(t *testing.T) {
			if err := Gather(tt.args.opts, tt.args.out); (err != nil) != tt.wantErr {
				t.Errorf("Gather() error = %v, wantErr %v", err, tt.wantErr)
			}
		})
	}
}

func Test_settings_applyArgs(t *testing.T) {
	type testConfig struct {
		Name string
	}
	type fields struct {
		fieldTypeMap map[string]reflect.Type
		out          interface{}
	}
	type args struct {
		a map[string]string
	}
	tests := []struct {
		name    string
		osArgs  []string
		fields  fields
		args    args
		want    interface{}
		wantErr bool
	}{
		{
			"should properly apply command line arguments",
			[]string{"--name", "test name"},
			fields{
				fieldTypeMap: map[string]reflect.Type{
					"Name": reflect.TypeOf(""),
				},
				out: &testConfig{},
			},
			args{
				a: map[string]string{
					"--name": "Name",
				},
			},
			&testConfig{
				Name: "test name",
			},
			false,
		},
	}
	for _, tt := range tests {
		os.Args = tt.osArgs
		t.Run(tt.name, func(t *testing.T) {
			s := &settings{
				fieldTypeMap: tt.fields.fieldTypeMap,
				out:          tt.fields.out,
			}
			if err := s.applyArgs(tt.args.a); (err != nil) != tt.wantErr {
				t.Errorf("settings.applyArgs() error = %v, wantErr %v", err, tt.wantErr)
			}
			if !reflect.DeepEqual(s.out, tt.want) {
				t.Errorf("settings.applyArgs() = %v, want %v", s.out, tt.want)
			}
		})
	}
}

func Test_settings_determineFieldTypes(t *testing.T) {
	tests := []struct {
		name    string
		s       interface{}
		want    map[string]reflect.Type
		wantErr bool
	}{
		{
			"should error when not a struct",
			"not a struct",
			map[string]reflect.Type{},
			true,
		},
		{
			"should properly parse fields",
			struct {
				Name   string
				Truthy bool
				Age    int
				Nested struct {
					Birthday string
				}
			}{},
			map[string]reflect.Type{
				"Age":             reflect.TypeOf(1),
				"Name":            reflect.TypeOf(""),
				"Nested.Birthday": reflect.TypeOf(""),
				"Truthy":          reflect.TypeOf(true),
			},
			false,
		},
	}
	for _, tt := range tests {
		t.Run(tt.name, func(t *testing.T) {
			s := &settings{
				fieldTypeMap: map[string]reflect.Type{},
				out:          tt.s,
			}
			err := s.determineFieldTypes()
			if (err != nil) != tt.wantErr {
				t.Errorf("settings.determineFileType() error = %v, wantErr %v", err, tt.wantErr)
				return
			}
			if !reflect.DeepEqual(s.fieldTypeMap, tt.want) {
				t.Errorf("settings.determineFieldTypes() = %v, want %v", s.fieldTypeMap, tt.want)
			}
		})
	}
}

func Test_settings_determineFileType(t *testing.T) {
	type args struct {
		path string
	}
	tests := []struct {
		name    string
		args    args
		want    string
		wantErr bool
	}{
		{
			"should properly detect json",
			args{
				path: "./config.json",
			},
			"json",
			false,
		},
		{
			"should properly detect yml",
			args{
				path: "./config.yml",
			},
			"yaml",
			false,
		},
		{
			"should properly detect yaml",
			args{
				path: "./config.yaml",
			},
			"yaml",
			false,
		},
		{
			"should error when unsupported",
			args{
				path: "./config.toml",
			},
			"",
			true,
		},
	}
	for _, tt := range tests {
		t.Run(tt.name, func(t *testing.T) {
			s := &settings{
				out: &config{},
			}
			got, err := s.determineFileType(tt.args.path)
			if (err != nil) != tt.wantErr {
				t.Errorf("settings.determineFileType() error = %v, wantErr %v", err, tt.wantErr)
				return
			}
			if got != tt.want {
				t.Errorf("settings.determineFileType() = %v, want %v", got, tt.want)
			}
		})
	}
}

func Test_settings_readBaseSettings(t *testing.T) {
	type args struct {
		path string
	}
	// Options().SetBasePath("./tests/test.yaml")
	tests := []struct {
<<<<<<< HEAD
		name         string
		args         args
		expected     *config
		wantErr      bool
		errorMessage string
=======
		name    string
		args    args
		want    *config
		wantErr bool
>>>>>>> 6c6dfaa6
	}{
		{
			"should set name and version",
			args{
				path: "./tests/simple.yaml",
			},
			&config{
				Name:    "example",
				Version: "1.1",
			},
			false,
			"",
		},
		{
			"should return an error = <nil> if path is blank",
			args{path: ""},
			&config{},
			false,
			"",
		},
		{
			// change wanterr to check match with SettingsFileReadError for line 323 coverage
			"should return os.ErrNotexist if bad path",
			args{
				path: "./not/found.yml",
			},
			&config{},
			true,
			"no such file",
		},
		{
			// add unmarshal file return error check for line 327
			"should return invalid character on badly formatted file",
			args{
				path: "./tests/broken.json",
			},
			&config{},
			true,
			"invalid character",
		},
	}
	for _, tt := range tests {
		t.Run(tt.name, func(t *testing.T) {
			s := settings{
				out: &config{},
			}
			if err := s.readBaseSettings(tt.args.path); (err != nil) != tt.wantErr {
				t.Errorf("settings.readBaseSettings() error = %v, wantErr %v", err, tt.wantErr)
			}
<<<<<<< HEAD
			o := &s.out
			if !reflect.DeepEqual(tt.expected, s.out) {
				t.Errorf("settings.readBaseSettings() = %v, want %v", o, tt.expected)
			}
			err := s.readBaseSettings(tt.args.path)
			terr := tt.errorMessage
			tlen := len(terr)

			if tlen > 0 && !strings.Contains(err.Error(), terr) {
				t.Errorf("settings.readBaseSettings() = %v, want %v", err.Error(), tt.errorMessage)
			}
		})
	}
}

func Test_settings_determineFileType(t *testing.T) {
	type fields struct {
		fieldTypeMap map[string]reflect.Type
		out          interface{}
	}
	type args struct {
		path string
	}
	tests := []struct {
		name    string
		fields  fields
		args    args
		want    string
		wantErr bool
	}{
		// TODO: Add test cases.
	}
	for _, tt := range tests {
		t.Run(tt.name, func(t *testing.T) {
			s := &settings{
				fieldTypeMap: tt.fields.fieldTypeMap,
				out:          tt.fields.out,
			}
			got, err := s.determineFileType(tt.args.path)
			if (err != nil) != tt.wantErr {
				t.Errorf("settings.determineFileType() error = %v, wantErr %v", err, tt.wantErr)
				return
			}
			if got != tt.want {
				t.Errorf("settings.determineFileType() = %v, want %v", got, tt.want)
=======
			if !reflect.DeepEqual(s.out, tt.want) {
				t.Errorf("settings.readBaseSettings() = %v, want %v", s.out, tt.want)
>>>>>>> 6c6dfaa6
			}
		})
	}
}<|MERGE_RESOLUTION|>--- conflicted
+++ resolved
@@ -252,18 +252,11 @@
 	}
 	// Options().SetBasePath("./tests/test.yaml")
 	tests := []struct {
-<<<<<<< HEAD
 		name         string
 		args         args
-		expected     *config
+		want         *config
 		wantErr      bool
 		errorMessage string
-=======
-		name    string
-		args    args
-		want    *config
-		wantErr bool
->>>>>>> 6c6dfaa6
 	}{
 		{
 			"should set name and version",
@@ -313,10 +306,9 @@
 			if err := s.readBaseSettings(tt.args.path); (err != nil) != tt.wantErr {
 				t.Errorf("settings.readBaseSettings() error = %v, wantErr %v", err, tt.wantErr)
 			}
-<<<<<<< HEAD
-			o := &s.out
-			if !reflect.DeepEqual(tt.expected, s.out) {
-				t.Errorf("settings.readBaseSettings() = %v, want %v", o, tt.expected)
+
+			if !reflect.DeepEqual(s.out, tt.want) {
+				t.Errorf("settings.readBaseSettings() = %v, want %v", s.out, tt.want)
 			}
 			err := s.readBaseSettings(tt.args.path)
 			terr := tt.errorMessage
@@ -327,43 +319,4 @@
 			}
 		})
 	}
-}
-
-func Test_settings_determineFileType(t *testing.T) {
-	type fields struct {
-		fieldTypeMap map[string]reflect.Type
-		out          interface{}
-	}
-	type args struct {
-		path string
-	}
-	tests := []struct {
-		name    string
-		fields  fields
-		args    args
-		want    string
-		wantErr bool
-	}{
-		// TODO: Add test cases.
-	}
-	for _, tt := range tests {
-		t.Run(tt.name, func(t *testing.T) {
-			s := &settings{
-				fieldTypeMap: tt.fields.fieldTypeMap,
-				out:          tt.fields.out,
-			}
-			got, err := s.determineFileType(tt.args.path)
-			if (err != nil) != tt.wantErr {
-				t.Errorf("settings.determineFileType() error = %v, wantErr %v", err, tt.wantErr)
-				return
-			}
-			if got != tt.want {
-				t.Errorf("settings.determineFileType() = %v, want %v", got, tt.want)
-=======
-			if !reflect.DeepEqual(s.out, tt.want) {
-				t.Errorf("settings.readBaseSettings() = %v, want %v", s.out, tt.want)
->>>>>>> 6c6dfaa6
-			}
-		})
-	}
 }